--- conflicted
+++ resolved
@@ -10,31 +10,10 @@
 class DetectionSimulator(Simulator, DetectionReader):
     """Detection Simulator base class"""
 
-<<<<<<< HEAD
-    @abstractmethod
-    def detections_gen(self):
-        raise NotImplementedError
-
-=======
->>>>>>> 1a45c745
 
 class GroundTruthSimulator(Simulator, GroundTruthReader):
     """Ground truth simulator"""
 
-<<<<<<< HEAD
-    @abstractmethod
-    def groundtruth_paths_gen(self):
-        raise NotImplementedError
-
 
 class SensorSimulator(Simulator, SensorDataReader):
-    """Sensor Simulator base class"""
-
-    @abstractmethod
-    def sensordata_gen(self):
-        raise NotImplementedError
-=======
-
-class SensorSimulator(Simulator, SensorDataReader):
-    """Sensor Simulator base class"""
->>>>>>> 1a45c745
+    """Sensor Simulator base class"""